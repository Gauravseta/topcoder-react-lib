--- conflicted
+++ resolved
@@ -147,13 +147,8 @@
       };
       const url = `${endpoint}?${qs.stringify(query)}`;
       const res = await this.private.apiV5.get(url).then(checkErrorV5);
-<<<<<<< HEAD
-      let myChallengesCount = 0;
+      let myChallenges;
       if (this.private.tokenV3) {
-=======
-      let myChallenges;
-      if (typeof this.private.tokenV3 !== 'undefined') {
->>>>>>> 63d7e1e1
         const { userId } = decodeToken(this.private.tokenV3);
         myChallenges = await this.private.apiV5.get(`/resources/${userId}/challenges`)
           .then(checkErrorV5).then(userChallenges => userChallenges);
