--- conflicted
+++ resolved
@@ -268,23 +268,11 @@
   return lastApiV3;
 }
 
-<<<<<<< HEAD
-/*
- * Topcoder API v4.
- */
-
-let lastApiV4 = null;
-/**
- * Returns a new or existing Api object for Topcoder API v4
- * @param {String} token Optional. Auth token for Topcoder API v4. (Uses same Token as v3)
- * @return {Api} API v3 service object.
-=======
 let lastApiV4 = null;
 /**
  * Returns a new or existing Api object for Topcoder API V4
  * @param {String} token Optional. Auth token for Topcoder API V4.
  * @return {Api} API V4 service object.
->>>>>>> bb55cada
  */
 export function getApiV4(token) {
   if (!lastApiV4 || lastApiV4.private.token !== token) {
