--- conflicted
+++ resolved
@@ -145,11 +145,7 @@
 }
 
 function filterByTags(challenge, state) {
-<<<<<<< HEAD
-  if (!state.tags || state.tags.length === 0) return true;
-=======
   if (_.isEmpty(state.tags)) return true;
->>>>>>> b06ca4fe
   const { platforms, tags } = challenge;
   const str = `${platforms.join(' ')} ${tags.join(' ')}`.toLowerCase();
   return state.tags.some(tag => str.includes(tag.toLowerCase()));
