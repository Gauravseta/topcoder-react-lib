--- conflicted
+++ resolved
@@ -42,10 +42,7 @@
     mySubmissionsManagement: mySubmissionsManagementFactory(options),
     settings: settingsFactory(options),
     looker: lookerFactory(options),
-<<<<<<< HEAD
-=======
     memberSearch: memberSearchFactory(options),
->>>>>>> 0826645f
     notifications: notificationsFactory(options),
   });
 }
@@ -66,9 +63,6 @@
   mySubmissionsManagement,
   settings,
   looker,
-<<<<<<< HEAD
-=======
   memberSearch,
->>>>>>> 0826645f
   notifications,
 });