--- conflicted
+++ resolved
@@ -13,15 +13,12 @@
   "hasMoreOses": false,
   "loadingCountriesError": false,
   "loadingSkillTagsError": true,
-<<<<<<< HEAD
-  "manufacturers": Array [],
-  "modelPage": 1,
-  "models": Array [],
-  "osPage": 1,
-  "oses": Array [],
-=======
-  "reviewTypes": Array [],
->>>>>>> ea288ed5
+  "manufacturers": Array [],
+  "modelPage": 1,
+  "models": Array [],
+  "osPage": 1,
+  "oses": Array [],
+  "reviewTypes": Array [],
   "skillTags": Array [
     Object {
       "domain": "SKILLS",
@@ -47,15 +44,12 @@
   "hasMoreOses": false,
   "loadingCountriesError": true,
   "loadingSkillTagsError": true,
-<<<<<<< HEAD
-  "manufacturers": Array [],
-  "modelPage": 1,
-  "models": Array [],
-  "osPage": 1,
-  "oses": Array [],
-=======
-  "reviewTypes": Array [],
->>>>>>> ea288ed5
+  "manufacturers": Array [],
+  "modelPage": 1,
+  "models": Array [],
+  "osPage": 1,
+  "oses": Array [],
+  "reviewTypes": Array [],
   "skillTags": Array [
     Object {
       "domain": "SKILLS",
@@ -75,15 +69,12 @@
   "hasMoreModels": false,
   "hasMoreOses": false,
   "loadingSkillTagsError": false,
-<<<<<<< HEAD
-  "manufacturers": Array [],
-  "modelPage": 1,
-  "models": Array [],
-  "osPage": 1,
-  "oses": Array [],
-=======
-  "reviewTypes": Array [],
->>>>>>> ea288ed5
+  "manufacturers": Array [],
+  "modelPage": 1,
+  "models": Array [],
+  "osPage": 1,
+  "oses": Array [],
+  "reviewTypes": Array [],
   "skillTags": Array [
     Object {
       "domain": "SKILLS",
@@ -103,15 +94,12 @@
   "hasMoreModels": false,
   "hasMoreOses": false,
   "loadingSkillTagsError": true,
-<<<<<<< HEAD
-  "manufacturers": Array [],
-  "modelPage": 1,
-  "models": Array [],
-  "osPage": 1,
-  "oses": Array [],
-=======
-  "reviewTypes": Array [],
->>>>>>> ea288ed5
+  "manufacturers": Array [],
+  "modelPage": 1,
+  "models": Array [],
+  "osPage": 1,
+  "oses": Array [],
+  "reviewTypes": Array [],
   "skillTags": Array [
     Object {
       "domain": "SKILLS",
@@ -128,17 +116,14 @@
 Object {
   "allCountries": Array [],
   "countries": Array [],
-<<<<<<< HEAD
-  "hasMoreModels": false,
-  "hasMoreOses": false,
-  "manufacturers": Array [],
-  "modelPage": 1,
-  "models": Array [],
-  "osPage": 1,
-  "oses": Array [],
-=======
-  "reviewTypes": Array [],
->>>>>>> ea288ed5
+  "hasMoreModels": false,
+  "hasMoreOses": false,
+  "manufacturers": Array [],
+  "modelPage": 1,
+  "models": Array [],
+  "osPage": 1,
+  "oses": Array [],
+  "reviewTypes": Array [],
   "skillTags": Array [],
   "types": Array [],
 }
@@ -157,15 +142,12 @@
   "hasMoreOses": false,
   "loadingCountriesError": false,
   "loadingSkillTagsError": true,
-<<<<<<< HEAD
-  "manufacturers": Array [],
-  "modelPage": 1,
-  "models": Array [],
-  "osPage": 1,
-  "oses": Array [],
-=======
-  "reviewTypes": Array [],
->>>>>>> ea288ed5
+  "manufacturers": Array [],
+  "modelPage": 1,
+  "models": Array [],
+  "osPage": 1,
+  "oses": Array [],
+  "reviewTypes": Array [],
   "skillTags": Array [
     Object {
       "domain": "SKILLS",
@@ -191,15 +173,12 @@
   "hasMoreOses": false,
   "loadingCountriesError": true,
   "loadingSkillTagsError": true,
-<<<<<<< HEAD
-  "manufacturers": Array [],
-  "modelPage": 1,
-  "models": Array [],
-  "osPage": 1,
-  "oses": Array [],
-=======
-  "reviewTypes": Array [],
->>>>>>> ea288ed5
+  "manufacturers": Array [],
+  "modelPage": 1,
+  "models": Array [],
+  "osPage": 1,
+  "oses": Array [],
+  "reviewTypes": Array [],
   "skillTags": Array [
     Object {
       "domain": "SKILLS",
@@ -219,15 +198,12 @@
   "hasMoreModels": false,
   "hasMoreOses": false,
   "loadingSkillTagsError": false,
-<<<<<<< HEAD
-  "manufacturers": Array [],
-  "modelPage": 1,
-  "models": Array [],
-  "osPage": 1,
-  "oses": Array [],
-=======
-  "reviewTypes": Array [],
->>>>>>> ea288ed5
+  "manufacturers": Array [],
+  "modelPage": 1,
+  "models": Array [],
+  "osPage": 1,
+  "oses": Array [],
+  "reviewTypes": Array [],
   "skillTags": Array [
     Object {
       "domain": "SKILLS",
@@ -247,15 +223,12 @@
   "hasMoreModels": false,
   "hasMoreOses": false,
   "loadingSkillTagsError": true,
-<<<<<<< HEAD
-  "manufacturers": Array [],
-  "modelPage": 1,
-  "models": Array [],
-  "osPage": 1,
-  "oses": Array [],
-=======
-  "reviewTypes": Array [],
->>>>>>> ea288ed5
+  "manufacturers": Array [],
+  "modelPage": 1,
+  "models": Array [],
+  "osPage": 1,
+  "oses": Array [],
+  "reviewTypes": Array [],
   "skillTags": Array [
     Object {
       "domain": "SKILLS",
@@ -272,17 +245,14 @@
 Object {
   "allCountries": Array [],
   "countries": Array [],
-<<<<<<< HEAD
-  "hasMoreModels": false,
-  "hasMoreOses": false,
-  "manufacturers": Array [],
-  "modelPage": 1,
-  "models": Array [],
-  "osPage": 1,
-  "oses": Array [],
-=======
-  "reviewTypes": Array [],
->>>>>>> ea288ed5
+  "hasMoreModels": false,
+  "hasMoreOses": false,
+  "manufacturers": Array [],
+  "modelPage": 1,
+  "models": Array [],
+  "osPage": 1,
+  "oses": Array [],
+  "reviewTypes": Array [],
   "skillTags": Array [],
   "types": Array [],
 }
