// Jest Snapshot v1, https://goo.gl/fbAQLP

exports[`Default reducer Get countries 1`] = `
Object {
  "allCountries": Array [],
  "countries": Array [
    Object {
      "country": "Afghanistan",
      "countryCode": "AFG",
    },
  ],
  "hasMoreModels": false,
  "hasMoreOses": false,
  "loadingCountriesError": false,
  "loadingSkillTagsError": true,
<<<<<<< HEAD
=======
  "manufacturers": Array [],
  "modelPage": 1,
  "models": Array [],
  "osPage": 1,
  "oses": Array [],
>>>>>>> b7816e5e
  "reviewTypes": Array [],
  "skillTags": Array [
    Object {
      "domain": "SKILLS",
      "id": 251,
      "name": "Jekyll",
      "status": "APPROVED",
    },
  ],
  "types": Array [],
}
`;

exports[`Default reducer Get countries error 1`] = `
Object {
  "allCountries": Array [],
  "countries": Array [
    Object {
      "country": "Afghanistan",
      "countryCode": "AFG",
    },
  ],
  "hasMoreModels": false,
  "hasMoreOses": false,
  "loadingCountriesError": true,
  "loadingSkillTagsError": true,
<<<<<<< HEAD
=======
  "manufacturers": Array [],
  "modelPage": 1,
  "models": Array [],
  "osPage": 1,
  "oses": Array [],
>>>>>>> b7816e5e
  "reviewTypes": Array [],
  "skillTags": Array [
    Object {
      "domain": "SKILLS",
      "id": 251,
      "name": "Jekyll",
      "status": "APPROVED",
    },
  ],
  "types": Array [],
}
`;

exports[`Default reducer Get skill tags 1`] = `
Object {
  "allCountries": Array [],
  "countries": Array [],
  "hasMoreModels": false,
  "hasMoreOses": false,
  "loadingSkillTagsError": false,
<<<<<<< HEAD
=======
  "manufacturers": Array [],
  "modelPage": 1,
  "models": Array [],
  "osPage": 1,
  "oses": Array [],
>>>>>>> b7816e5e
  "reviewTypes": Array [],
  "skillTags": Array [
    Object {
      "domain": "SKILLS",
      "id": 251,
      "name": "Jekyll",
      "status": "APPROVED",
    },
  ],
  "types": Array [],
}
`;

exports[`Default reducer Get skill tags error 1`] = `
Object {
  "allCountries": Array [],
  "countries": Array [],
  "hasMoreModels": false,
  "hasMoreOses": false,
  "loadingSkillTagsError": true,
<<<<<<< HEAD
=======
  "manufacturers": Array [],
  "modelPage": 1,
  "models": Array [],
  "osPage": 1,
  "oses": Array [],
>>>>>>> b7816e5e
  "reviewTypes": Array [],
  "skillTags": Array [
    Object {
      "domain": "SKILLS",
      "id": 251,
      "name": "Jekyll",
      "status": "APPROVED",
    },
  ],
  "types": Array [],
}
`;

exports[`Default reducer Initial state 1`] = `
Object {
  "allCountries": Array [],
  "countries": Array [],
<<<<<<< HEAD
=======
  "hasMoreModels": false,
  "hasMoreOses": false,
  "manufacturers": Array [],
  "modelPage": 1,
  "models": Array [],
  "osPage": 1,
  "oses": Array [],
>>>>>>> b7816e5e
  "reviewTypes": Array [],
  "skillTags": Array [],
  "types": Array [],
}
`;

exports[`Factory without server side rendering Get countries 1`] = `
Object {
  "allCountries": Array [],
  "countries": Array [
    Object {
      "country": "Afghanistan",
      "countryCode": "AFG",
    },
  ],
  "hasMoreModels": false,
  "hasMoreOses": false,
  "loadingCountriesError": false,
  "loadingSkillTagsError": true,
<<<<<<< HEAD
=======
  "manufacturers": Array [],
  "modelPage": 1,
  "models": Array [],
  "osPage": 1,
  "oses": Array [],
>>>>>>> b7816e5e
  "reviewTypes": Array [],
  "skillTags": Array [
    Object {
      "domain": "SKILLS",
      "id": 251,
      "name": "Jekyll",
      "status": "APPROVED",
    },
  ],
  "types": Array [],
}
`;

exports[`Factory without server side rendering Get countries error 1`] = `
Object {
  "allCountries": Array [],
  "countries": Array [
    Object {
      "country": "Afghanistan",
      "countryCode": "AFG",
    },
  ],
  "hasMoreModels": false,
  "hasMoreOses": false,
  "loadingCountriesError": true,
  "loadingSkillTagsError": true,
<<<<<<< HEAD
=======
  "manufacturers": Array [],
  "modelPage": 1,
  "models": Array [],
  "osPage": 1,
  "oses": Array [],
>>>>>>> b7816e5e
  "reviewTypes": Array [],
  "skillTags": Array [
    Object {
      "domain": "SKILLS",
      "id": 251,
      "name": "Jekyll",
      "status": "APPROVED",
    },
  ],
  "types": Array [],
}
`;

exports[`Factory without server side rendering Get skill tags 1`] = `
Object {
  "allCountries": Array [],
  "countries": Array [],
  "hasMoreModels": false,
  "hasMoreOses": false,
  "loadingSkillTagsError": false,
<<<<<<< HEAD
=======
  "manufacturers": Array [],
  "modelPage": 1,
  "models": Array [],
  "osPage": 1,
  "oses": Array [],
>>>>>>> b7816e5e
  "reviewTypes": Array [],
  "skillTags": Array [
    Object {
      "domain": "SKILLS",
      "id": 251,
      "name": "Jekyll",
      "status": "APPROVED",
    },
  ],
  "types": Array [],
}
`;

exports[`Factory without server side rendering Get skill tags error 1`] = `
Object {
  "allCountries": Array [],
  "countries": Array [],
  "hasMoreModels": false,
  "hasMoreOses": false,
  "loadingSkillTagsError": true,
<<<<<<< HEAD
=======
  "manufacturers": Array [],
  "modelPage": 1,
  "models": Array [],
  "osPage": 1,
  "oses": Array [],
>>>>>>> b7816e5e
  "reviewTypes": Array [],
  "skillTags": Array [
    Object {
      "domain": "SKILLS",
      "id": 251,
      "name": "Jekyll",
      "status": "APPROVED",
    },
  ],
  "types": Array [],
}
`;

exports[`Factory without server side rendering Initial state 1`] = `
Object {
  "allCountries": Array [],
  "countries": Array [],
<<<<<<< HEAD
=======
  "hasMoreModels": false,
  "hasMoreOses": false,
  "manufacturers": Array [],
  "modelPage": 1,
  "models": Array [],
  "osPage": 1,
  "oses": Array [],
>>>>>>> b7816e5e
  "reviewTypes": Array [],
  "skillTags": Array [],
  "types": Array [],
}
`;<|MERGE_RESOLUTION|>--- conflicted
+++ resolved
@@ -13,14 +13,11 @@
   "hasMoreOses": false,
   "loadingCountriesError": false,
   "loadingSkillTagsError": true,
-<<<<<<< HEAD
-=======
-  "manufacturers": Array [],
-  "modelPage": 1,
-  "models": Array [],
-  "osPage": 1,
-  "oses": Array [],
->>>>>>> b7816e5e
+  "manufacturers": Array [],
+  "modelPage": 1,
+  "models": Array [],
+  "osPage": 1,
+  "oses": Array [],
   "reviewTypes": Array [],
   "skillTags": Array [
     Object {
@@ -47,14 +44,11 @@
   "hasMoreOses": false,
   "loadingCountriesError": true,
   "loadingSkillTagsError": true,
-<<<<<<< HEAD
-=======
-  "manufacturers": Array [],
-  "modelPage": 1,
-  "models": Array [],
-  "osPage": 1,
-  "oses": Array [],
->>>>>>> b7816e5e
+  "manufacturers": Array [],
+  "modelPage": 1,
+  "models": Array [],
+  "osPage": 1,
+  "oses": Array [],
   "reviewTypes": Array [],
   "skillTags": Array [
     Object {
@@ -75,14 +69,11 @@
   "hasMoreModels": false,
   "hasMoreOses": false,
   "loadingSkillTagsError": false,
-<<<<<<< HEAD
-=======
-  "manufacturers": Array [],
-  "modelPage": 1,
-  "models": Array [],
-  "osPage": 1,
-  "oses": Array [],
->>>>>>> b7816e5e
+  "manufacturers": Array [],
+  "modelPage": 1,
+  "models": Array [],
+  "osPage": 1,
+  "oses": Array [],
   "reviewTypes": Array [],
   "skillTags": Array [
     Object {
@@ -103,14 +94,11 @@
   "hasMoreModels": false,
   "hasMoreOses": false,
   "loadingSkillTagsError": true,
-<<<<<<< HEAD
-=======
-  "manufacturers": Array [],
-  "modelPage": 1,
-  "models": Array [],
-  "osPage": 1,
-  "oses": Array [],
->>>>>>> b7816e5e
+  "manufacturers": Array [],
+  "modelPage": 1,
+  "models": Array [],
+  "osPage": 1,
+  "oses": Array [],
   "reviewTypes": Array [],
   "skillTags": Array [
     Object {
@@ -128,16 +116,13 @@
 Object {
   "allCountries": Array [],
   "countries": Array [],
-<<<<<<< HEAD
-=======
-  "hasMoreModels": false,
-  "hasMoreOses": false,
-  "manufacturers": Array [],
-  "modelPage": 1,
-  "models": Array [],
-  "osPage": 1,
-  "oses": Array [],
->>>>>>> b7816e5e
+  "hasMoreModels": false,
+  "hasMoreOses": false,
+  "manufacturers": Array [],
+  "modelPage": 1,
+  "models": Array [],
+  "osPage": 1,
+  "oses": Array [],
   "reviewTypes": Array [],
   "skillTags": Array [],
   "types": Array [],
@@ -157,14 +142,11 @@
   "hasMoreOses": false,
   "loadingCountriesError": false,
   "loadingSkillTagsError": true,
-<<<<<<< HEAD
-=======
-  "manufacturers": Array [],
-  "modelPage": 1,
-  "models": Array [],
-  "osPage": 1,
-  "oses": Array [],
->>>>>>> b7816e5e
+  "manufacturers": Array [],
+  "modelPage": 1,
+  "models": Array [],
+  "osPage": 1,
+  "oses": Array [],
   "reviewTypes": Array [],
   "skillTags": Array [
     Object {
@@ -191,14 +173,11 @@
   "hasMoreOses": false,
   "loadingCountriesError": true,
   "loadingSkillTagsError": true,
-<<<<<<< HEAD
-=======
-  "manufacturers": Array [],
-  "modelPage": 1,
-  "models": Array [],
-  "osPage": 1,
-  "oses": Array [],
->>>>>>> b7816e5e
+  "manufacturers": Array [],
+  "modelPage": 1,
+  "models": Array [],
+  "osPage": 1,
+  "oses": Array [],
   "reviewTypes": Array [],
   "skillTags": Array [
     Object {
@@ -219,14 +198,11 @@
   "hasMoreModels": false,
   "hasMoreOses": false,
   "loadingSkillTagsError": false,
-<<<<<<< HEAD
-=======
-  "manufacturers": Array [],
-  "modelPage": 1,
-  "models": Array [],
-  "osPage": 1,
-  "oses": Array [],
->>>>>>> b7816e5e
+  "manufacturers": Array [],
+  "modelPage": 1,
+  "models": Array [],
+  "osPage": 1,
+  "oses": Array [],
   "reviewTypes": Array [],
   "skillTags": Array [
     Object {
@@ -247,14 +223,11 @@
   "hasMoreModels": false,
   "hasMoreOses": false,
   "loadingSkillTagsError": true,
-<<<<<<< HEAD
-=======
-  "manufacturers": Array [],
-  "modelPage": 1,
-  "models": Array [],
-  "osPage": 1,
-  "oses": Array [],
->>>>>>> b7816e5e
+  "manufacturers": Array [],
+  "modelPage": 1,
+  "models": Array [],
+  "osPage": 1,
+  "oses": Array [],
   "reviewTypes": Array [],
   "skillTags": Array [
     Object {
@@ -272,16 +245,13 @@
 Object {
   "allCountries": Array [],
   "countries": Array [],
-<<<<<<< HEAD
-=======
-  "hasMoreModels": false,
-  "hasMoreOses": false,
-  "manufacturers": Array [],
-  "modelPage": 1,
-  "models": Array [],
-  "osPage": 1,
-  "oses": Array [],
->>>>>>> b7816e5e
+  "hasMoreModels": false,
+  "hasMoreOses": false,
+  "manufacturers": Array [],
+  "modelPage": 1,
+  "models": Array [],
+  "osPage": 1,
+  "oses": Array [],
   "reviewTypes": Array [],
   "skillTags": Array [],
   "types": Array [],
