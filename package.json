--- conflicted
+++ resolved
@@ -31,11 +31,7 @@
     "lint:js": "./node_modules/.bin/eslint --ext .js,.jsx .",
     "test": "npm run lint && npm run jest"
   },
-<<<<<<< HEAD
-  "version": "1000.25.0",
-=======
-  "version": "1.1.1",
->>>>>>> 8109cb26
+  "version": "1000.25.7",
   "dependencies": {
     "auth0-js": "^6.8.4",
     "config": "^3.2.0",
