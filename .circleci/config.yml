--- conflicted
+++ resolved
@@ -28,11 +28,7 @@
       - attach_workspace:
           at: .
       - run: echo "//registry.npmjs.org/:_authToken=$NPM_TOKEN" >> ~/.npmrc
-<<<<<<< HEAD
       - run: npm publish --tag=ssf
-=======
-      - run: npm publish --tag=sff
->>>>>>> bbdf60d4
 
 workflows:
   version: 2
