defaults: &defaults
  docker:
    - image: circleci/node:8.11.2

version: 2
jobs:
  test:
    <<: *defaults
    steps:
      - checkout
      - restore_cache:
          key: node-modules-{{ checksum "package-lock.json" }}
      - run: npm install
      - save_cache:
          key: node-modules-{{ checksum "package-lock.json" }}
          paths:
            - node_modules
      - run: npm test
<<<<<<< HEAD
      - run: npm run build 
=======
      - run: npm run build
>>>>>>> 4e2fd099
      - persist_to_workspace:
          root: .
          paths:
            - dist
  release:
    <<: *defaults
    steps:
      - checkout
      - attach_workspace:
          at: .
      - run: echo "//registry.npmjs.org/:_authToken=$NPM_TOKEN" >> ~/.npmrc
      - run: npm install
      - run: npm publish --tag=test=release
# dont change anything
workflows:
  version: 2
  build:
    jobs:
      - test:
          filters:
            tags:
              only: /.*/
      - release:
          filters:
            branches:
              ignore: /.*/
            tags:
              only: /v[0-9]+(\.[0-9]+)*(-[0-9]+)?/
          requires:
            - test<|MERGE_RESOLUTION|>--- conflicted
+++ resolved
@@ -16,11 +16,7 @@
           paths:
             - node_modules
       - run: npm test
-<<<<<<< HEAD
-      - run: npm run build 
-=======
       - run: npm run build
->>>>>>> 4e2fd099
       - persist_to_workspace:
           root: .
           paths:
